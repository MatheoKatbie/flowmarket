'use client'

import { Avatar, AvatarFallback, AvatarImage } from '@/components/ui/avatar'
import { Trans } from '@/components/ui/Trans'
import { useAuth } from '@/hooks/useAuth'
import { useTranslation } from '@/hooks/useTranslation'
import { Heart, Search, User, ArrowRight, Command } from 'lucide-react'
import Image from 'next/image'
import Link from 'next/link'
import { usePathname, useRouter } from 'next/navigation'
import { useEffect, useRef, useState } from 'react'
import { Input } from '@/components/ui/input'

export default function Navbar() {
  const [isMenuOpen, setIsMenuOpen] = useState(false)
  const [isDropdownOpen, setIsDropdownOpen] = useState(false)
  const [storeSlug, setStoreSlug] = useState<string | null>(null)
  const [searchQuery, setSearchQuery] = useState('')
  const [isSearchFocused, setIsSearchFocused] = useState(false)
  const router = useRouter()
  const pathname = usePathname()
  const { user, signOut, loading } = useAuth()
  const { t } = useTranslation()
  const dropdownRef = useRef<HTMLDivElement>(null)
  const menuRef = useRef<HTMLDivElement>(null)
  const searchRef = useRef<HTMLInputElement>(null)
  const searchDropdownRef = useRef<HTMLDivElement>(null)
  const isHomepage = pathname === '/'
  const [isScrolled, setIsScrolled] = useState(false)

<<<<<<< HEAD
  // Detect operating system for keyboard shortcut display
  const [isMac, setIsMac] = useState(false)
  
  useEffect(() => {
    setIsMac(navigator.platform.toUpperCase().indexOf('MAC') >= 0)
  }, [])
=======
  // Debug effect for search focus
  useEffect(() => {
    console.log('isSearchFocused changed to:', isSearchFocused)
  }, [isSearchFocused])
>>>>>>> c095c616

  // Example search suggestions
  const searchSuggestions = [
    { text: 'Search "automation" in Neaply', query: 'automation' },
    { text: 'Search "email workflows" in Neaply', query: 'email workflows' },
    { text: 'Search "data processing" in Neaply', query: 'data processing' },
    { text: 'Search "API integration" in Neaply', query: 'API integration' },
  ]

  useEffect(() => {
    let ticking = false
    let lastScrollY = 0

    const onScroll = () => {
      if (!ticking) {
        requestAnimationFrame(() => {
          const currentScrollY = window.scrollY
          // Use a higher threshold and add hysteresis to prevent glitching
          const scrolled = currentScrollY > 50

          // Only update state if there's a meaningful change
          if (Math.abs(currentScrollY - lastScrollY) > 5) {
            setIsScrolled(scrolled)
            lastScrollY = currentScrollY
          }

          ticking = false
        })
        ticking = true
      }
    }

    window.addEventListener('scroll', onScroll, { passive: true })
    onScroll()
    return () => window.removeEventListener('scroll', onScroll)
  }, [])

  // Fetch seller profile to get store slug
  useEffect(() => {
    const fetchStoreSlug = async () => {
      if (user && user.isSeller) {
        try {
          const response = await fetch(`/api/seller-profile/${user.id}`)
          if (response.ok) {
            const data = await response.json()
            if (data.success && data.data) {
              setStoreSlug(data.data.slug)
            }
          }
        } catch (error) {
          console.error('Failed to fetch store slug:', error)
        }
      }
    }

    fetchStoreSlug()
  }, [user])

  const handleLogout = async () => {
    await signOut()
    router.push('/')
    setIsDropdownOpen(false)
  }

  const handleSearch = (e: React.FormEvent) => {
    e.preventDefault()
    if (searchQuery.trim()) {
      router.push(`/search?q=${encodeURIComponent(searchQuery.trim())}`)
      setIsSearchFocused(false)
    }
  }

  const handleSuggestionClick = (query: string) => {
    setSearchQuery(query)
    router.push(`/search?q=${encodeURIComponent(query)}`)
    setIsSearchFocused(false)
  }

  const handleKeyDown = (e: React.KeyboardEvent<HTMLInputElement>) => {
    // Handle Enter key to search
    if (e.key === 'Enter') {
      e.preventDefault()
      if (searchQuery.trim()) {
        router.push(`/search?q=${encodeURIComponent(searchQuery.trim())}`)
        setIsSearchFocused(false)
      }
    }
  }

  // Handle keyboard shortcuts
  useEffect(() => {
    const handleKeyDown = (e: KeyboardEvent) => {
      // Cmd/Ctrl + K to focus search
      if ((e.metaKey || e.ctrlKey) && e.key === 'k') {
        e.preventDefault()
        searchRef.current?.focus()
      }
      // Escape to close search dropdown
      if (e.key === 'Escape' && isSearchFocused) {
        setIsSearchFocused(false)
        searchRef.current?.blur()
      }
    }

    document.addEventListener('keydown', handleKeyDown)
    return () => document.removeEventListener('keydown', handleKeyDown)
  }, [isSearchFocused])

  // Close dropdown when clicking outside
  useEffect(() => {
    const handleClickOutside = (event: MouseEvent) => {
      if (dropdownRef.current && !dropdownRef.current.contains(event.target as Node)) {
        setIsDropdownOpen(false)
      }
      // Close search dropdown when clicking outside
      if (
        isSearchFocused &&
        searchRef.current &&
        !searchRef.current.contains(event.target as Node) &&
        searchDropdownRef.current &&
        !searchDropdownRef.current.contains(event.target as Node)
      ) {
        setIsSearchFocused(false)
      }
    }

    document.addEventListener('mousedown', handleClickOutside)
    return () => {
      document.removeEventListener('mousedown', handleClickOutside)
    }
  }, [isSearchFocused])

  // Close mobile menu when clicking outside
  useEffect(() => {
    const handleClickOutside = (event: MouseEvent) => {
      if (menuRef.current && !menuRef.current.contains(event.target as Node)) {
        setIsMenuOpen(false)
      }
    }

    if (isMenuOpen) {
      document.addEventListener('mousedown', handleClickOutside)
      // Prevent body scroll when menu is open
      document.body.style.overflow = 'hidden'
    }

    return () => {
      document.removeEventListener('mousedown', handleClickOutside)
      document.body.style.overflow = 'unset'
    }
  }, [isMenuOpen])

  return (
    <nav className="sticky top-0 left-0 z-50 w-full bg-card border-b border-accent">
      <div className="w-full px-4 md:px-6">
        <div className="relative flex justify-between items-center h-16">
          {/* Logo */}
          <div className="flex-shrink-0">
            <Link href="/" className="flex items-center gap-2">
              <Image src="/images/neaply_logo.png" alt="Neaply Logo" width={28} height={28} />
            </Link>
          </div>

          {/* Mobile Search Bar - Centered */}
          <div className="md:hidden flex-1 max-w-sm mx-4">
            <form onSubmit={handleSearch} className="relative">
              <div className="relative">
                <Search className="absolute left-3 top-1/2 -translate-y-1/2 text-white/60 w-4 h-4" />
                <Input
                  value={searchQuery}
                  onChange={(e) => setSearchQuery(e.target.value)}
                  onFocus={() => setIsSearchFocused(true)}
                  onKeyDown={handleKeyDown}
                  placeholder="Search in Neaply"
                  className="pl-10 pr-3 h-9 bg-secondary border-transparent text-white font-space-grotesk placeholder:text-white/60 focus:ring-2 focus:ring-white/20 text-sm"
                />
              </div>

              {/* Mobile Search Dropdown */}
              {isSearchFocused && (
                <div
                  ref={searchDropdownRef}
                  className="absolute top-full left-0 right-0 mt-1 bg-secondary border border-white/10 rounded-lg shadow-lg z-[9999]"
                >
                  <div className="p-3 border-b border-white/10">
                    <div className="flex items-center justify-between text-white/60 text-xs">
                      <span>Press Enter to search</span>
                    </div>
                  </div>

                  <div className="p-2">
                    <div className="text-white/40 text-xs px-2 py-1 mb-2">Try searching for:</div>
                    {searchSuggestions.map((suggestion, index) => (
                      <button
                        key={index}
                        type="button"
                        tabIndex={-1}
                        onClick={() => handleSuggestionClick(suggestion.query)}
                        className="w-full text-left px-3 py-2 text-white/80 hover:text-white hover:bg-white/10 rounded-md text-sm transition-colors duration-200 flex items-center justify-between group"
                      >
                        <span>{suggestion.text}</span>
                        <ArrowRight className="w-3 h-3 opacity-0 group-hover:opacity-100 transition-opacity" />
                      </button>
                    ))}
                  </div>
                </div>
              )}
            </form>
          </div>

          {/* Animated search (md+) moves from centered below to right of logo */}
          <div
            className={`hidden md:block absolute transition-all duration-400 ease-[cubic-bezier(0.23,1,0.32,1)] will-change-transform transform-gpu ${
              isHomepage && !isScrolled
                ? 'left-1/2 top-full mt-3 w-[48rem] max-w-3xl -translate-x-1/2 translate-y-0 scale-100 opacity-100'
                : 'left-[44px] top-1/2 w-96 translate-x-0 -translate-y-1/2 scale-100 opacity-100'
            }`}
            style={{
              transformOrigin: isHomepage && !isScrolled ? 'center top' : 'left center',
              backfaceVisibility: 'hidden',
              perspective: '1000px',
              containIntrinsicSize: '48rem 3rem',
              contentVisibility: 'auto',
            }}
          >
            <form onSubmit={handleSearch} className="relative">
              <div className="relative">
                <Search className="absolute left-3 top-1/2 -translate-y-1/2 text-white/60 w-4 h-4 transition-all duration-400 ease-[cubic-bezier(0.23,1,0.32,1)]" />
                <Input
                  ref={searchRef}
                  value={searchQuery}
                  onChange={(e) => setSearchQuery(e.target.value)}
                  onFocus={() => {
                    console.log('DESKTOP FOCUS DETECTED! Setting isSearchFocused to true')
                    setIsSearchFocused(true)
                  }}
                  onKeyDown={handleKeyDown}
                  placeholder="Search in Neaply"
                  className={`pl-10 pr-20 bg-secondary border-transparent text-white font-space-grotesk placeholder:text-white/60 focus:ring-2 focus:ring-white/20 transition-all duration-400 ease-[cubic-bezier(0.23,1,0.32,1)] ${
                    isHomepage && !isScrolled ? 'h-12 text-base' : 'h-10 text-sm'
                  }`}
                />
<<<<<<< HEAD
                <div className="absolute right-3 top-1/2 -translate-y-1/2 flex items-center gap-1 text-white/40 text-xs">
                  {isMac ? (
                    <>
                      <span>⌘</span>
                      <span>K</span>
                    </>
                  ) : (
                    <>
                      <span>Ctrl</span>
                      <span>K</span>
                    </>
                  )}
=======
                <div className="absolute right-3 top-1/2 -translate-y-1/2 flex items-center gap-1 text-white/40 text-xs transition-all duration-400 ease-[cubic-bezier(0.23,1,0.32,1)]">
                  <Command className="w-3 h-3" />
                  <span>K</span>
>>>>>>> c095c616
                </div>
              </div>
            </form>
          </div>

          {/* Search Dropdown - Completely outside transformed container */}
          {/* DEBUG: isSearchFocused = {isSearchFocused ? 'true' : 'false'} */}
          {isSearchFocused && (
            <div
              ref={searchDropdownRef}
              className="hidden md:block absolute bg-secondary border border-white/10 rounded-lg shadow-lg z-[9999]"
              style={{
                backgroundColor: 'red !important',
                border: '2px solid yellow !important',
                minHeight: '200px',
                minWidth: '400px',
                top: isHomepage && !isScrolled ? '120px' : '50px',
                left: isHomepage && !isScrolled ? '50%' : '44px',
                transform: isHomepage && !isScrolled ? 'translateX(-50%)' : 'none',
              }}
            >
              <div className="p-3 border-b border-white/10">
                <div className="flex items-center justify-between text-white/60 text-xs">
                  <span>Press Enter to search</span>
                  <div className="flex items-center gap-1">
                    <span>⌘K</span>
                    <span>to focus</span>
                  </div>
                </div>
              </div>

              <div className="p-2">
                <div className="text-white/40 text-xs px-2 py-1 mb-2">Try searching for:</div>
                {searchSuggestions.map((suggestion, index) => (
                  <button
                    key={index}
                    type="button"
                    tabIndex={-1}
                    onClick={() => handleSuggestionClick(suggestion.query)}
                    className="w-full text-left px-3 py-2 text-white/80 hover:text-white hover:bg-white/10 rounded-md text-sm transition-colors duration-200 flex items-center justify-between group cursor-pointer"
                  >
                    <span>{suggestion.text}</span>
                    <ArrowRight className="w-3 h-3 opacity-0 group-hover:opacity-100 transition-opacity" />
                  </button>
                ))}
              </div>
            </div>
          )}

          <div className="hidden md:flex absolute left-1/2 -translate-x-1/2 z-10 font-space-grotesk">
            <div className="flex items-baseline space-x-6">
              <Link
                href="/"
                className="text-white/90 hover:text-white px-3 py-2 rounded-full text-sm font-medium transition-colors duration-200 hover:bg-white/10"
              >
                <Trans i18nKey="navigation.marketplace" />
              </Link>
              <Link
                href="/how-it-works"
                className="text-white/90 hover:text-white px-3 py-2 rounded-full text-sm font-medium transition-colors duration-200 hover:bg-white/10"
              >
                How It Works
              </Link>
              {user && user.isSeller && (
                <Link
                  href={`/store/${storeSlug || user.id}`}
                  className="text-white/90 hover:text-white px-3 py-2 rounded-full text-sm font-medium transition-colors duration-200 hover:bg-white/10"
                >
                  <Trans i18nKey="navigation.yourStore" />
                </Link>
              )}
              {user && user.isAdmin && (
                <Link
                  href="/admin/dashboard"
                  className="text-white/90 hover:text-white px-3 py-2 rounded-full text-sm font-medium transition-colors duration-200 hover:bg-white/10"
                >
                  Admin Dashboard
                </Link>
              )}
              {user && (
                <Link
                  href="/favorites"
                  className="text-white/90 hover:text-white px-3 py-2 rounded-full text-sm font-medium transition-colors duration-200 hover:bg-white/10 flex items-center gap-1"
                >
                  <Trans i18nKey="navigation.favorites" />
                </Link>
              )}
            </div>
          </div>

          <div className="hidden md:flex items-center space-x-3">
            {loading ? (
              <div className="flex items-center space-x-3">
                <div className="h-10 w-20 bg-muted rounded-full animate-pulse"></div>
                <div className="h-10 w-32 bg-muted rounded-full animate-pulse"></div>
              </div>
            ) : user ? (
              // Logged in user
              <div className="flex items-center space-x-3">
                {!user.isSeller && (
                  <button
                    className="font-space-grotesk inline-flex items-center justify-center h-10 px-5 bg-secondary hover:bg-white/10  rounded-full text-sm font-medium transition-all duration-300 cursor-pointer text-white"
                    onClick={() => router.push('/become-seller')}
                  >
                    <Trans i18nKey="navigation.becomeCreator" />
                  </button>
                )}
                {user.isSeller && (
                  <button
                    className="font-space-grotesk inline-flex items-center justify-center h-10 px-5 bg-secondary hover:bg-white/10 rounded-full text-sm font-medium transition-all duration-300 cursor-pointer text-white"
                    onClick={() => router.push('/dashboard/seller')}
                  >
                    <Trans i18nKey="navigation.creatorDashboard" />
                  </button>
                )}

                {/* User Dropdown */}
                <div className="relative" ref={dropdownRef}>
                  <button
                    onClick={() => setIsDropdownOpen(!isDropdownOpen)}
                    className="flex items-center justify-center h-10 w-10 rounded-full transition-all duration-200 cursor-pointer hover:ring-2 hover:ring-gray-300 hover:ring-offset-2"
                  >
                    <Avatar className="h-10 w-10">
                      <AvatarImage src={user.avatar_url || undefined} alt={user.displayName} className="object-cover" />
                      <AvatarFallback className="bg-muted text-muted-foreground font-medium">
                        {user.displayName.charAt(0).toUpperCase()}
                      </AvatarFallback>
                    </Avatar>
                  </button>

                  {isDropdownOpen && (
                    <div className="absolute right-0 mt-2 w-56 bg-popover rounded-lg shadow-lg border border-border z-50">
                      {/* User Info Section */}
                      <div className="px-4 py-3 border-b border-border">
                        <div className="flex items-center space-x-3">
                          <Avatar className="h-8 w-8">
                            <AvatarImage
                              src={user.avatar_url || undefined}
                              alt={user.displayName}
                              className="object-cover"
                            />
                            <AvatarFallback className="bg-muted text-muted-foreground text-sm font-medium">
                              {user.displayName.charAt(0).toUpperCase()}
                            </AvatarFallback>
                          </Avatar>
                          <div className="flex-1 min-w-0">
                            <p className="text-sm font-medium text-popover-foreground truncate">{user.displayName}</p>
                            <p className="text-xs text-muted-foreground truncate">{user.email}</p>
                          </div>
                        </div>
                      </div>

                      <div className="py-1">
                        <button
                          onClick={() => {
                            router.push('/orders')
                            setIsDropdownOpen(false)
                          }}
                          className="w-full text-left px-4 py-2 text-sm text-muted-foreground hover:bg-muted hover:text-foreground transition-colors duration-200 cursor-pointer"
                        >
                          <Trans i18nKey="navigation.ordersHistory" />
                        </button>
                        <button
                          onClick={() => {
                            router.push('/help')
                            setIsDropdownOpen(false)
                          }}
                          className="w-full text-left px-4 py-2 text-sm text-muted-foreground hover:bg-muted hover:text-foreground transition-colors duration-200 cursor-pointer"
                        >
                          <Trans i18nKey="navigation.helpSupport" />
                        </button>
                        <button
                          onClick={() => {
                            router.push('/settings')
                            setIsDropdownOpen(false)
                          }}
                          className="w-full text-left px-4 py-2 text-sm text-muted-foreground hover:bg-muted hover:text-foreground transition-colors duration-200 cursor-pointer"
                        >
                          <Trans i18nKey="navigation.settings" />
                        </button>
                        <div className="border-t border-border my-1"></div>
                        <button
                          onClick={handleLogout}
                          className="w-full text-left px-4 py-2 text-sm text-destructive hover:bg-destructive/10 hover:text-destructive transition-colors duration-200 cursor-pointer"
                        >
                          <Trans i18nKey="navigation.logout" />
                        </button>
                      </div>
                    </div>
                  )}
                </div>
              </div>
            ) : (
              // Not logged in
              <div className="flex items-center space-x-3">
                <button
                  className="font-space-grotesk inline-flex items-center justify-center h-10 px-5 bg-transparent border border-white/30 text-white rounded-full text-sm font-medium transition-all duration-300 hover:bg-white/10 cursor-pointer"
                  onClick={() => router.push('/auth/register')}
                >
                  Sign-up
                </button>
                <button
                  onClick={() => router.push('/login')}
                  className="flex items-center justify-center h-10 w-10 rounded-full bg-white/10 text-white hover:bg-white/20 transition-colors cursor-pointer"
                  aria-label="Login"
                >
                  <User className="w-5 h-5" />
                </button>
              </div>
            )}
          </div>

          <div className="md:hidden">
            <button
              onClick={() => setIsMenuOpen(!isMenuOpen)}
              className="text-muted-foreground hover:text-foreground p-2 rounded-full transition-colors duration-200"
            >
              <svg className="h-6 w-6" fill="none" viewBox="0 0 24 24" stroke="currentColor">
                {isMenuOpen ? (
                  <path strokeLinecap="round" strokeLinejoin="round" strokeWidth={2} d="M6 18L18 6M6 6l12 12" />
                ) : (
                  <path strokeLinecap="round" strokeLinejoin="round" strokeWidth={2} d="M4 6h16M4 12h16M4 18h16" />
                )}
              </svg>
            </button>
          </div>
        </div>

        {/* Smooth spacer to prevent background glitch during animation */}
        <div
          className={`transition-all duration-400 ease-[cubic-bezier(0.23,1,0.32,1)] ${
            isHomepage ? (isScrolled ? 'md:h-0 md:opacity-0' : 'md:h-20 md:opacity-100') : 'md:h-0 md:opacity-0'
          } h-0 opacity-0`}
        />

        {/* Mobile Menu with Animation */}
        <div
          ref={menuRef}
          className={`md:hidden fixed inset-0 z-40 bg-primary/30 backdrop-blur-sm transition-opacity duration-300 min-h-screen ${
            isMenuOpen ? 'opacity-100 pointer-events-auto' : 'opacity-0 pointer-events-none'
          }`}
          onClick={() => setIsMenuOpen(false)}
        >
          <div
            className={`fixed top-0 right-0 w-80 h-full bg-background backdrop-blur-md shadow-2xl transform transition-transform duration-300 ease-in-out z-50 ${
              isMenuOpen ? 'translate-x-0' : 'translate-x-full'
            }`}
            style={{ height: '100vh' }}
            onClick={(e) => e.stopPropagation()}
          >
            {/* Mobile Menu Header */}
            <div className="flex items-center justify-between p-6 border-b border-border bg-background">
              <div className="flex items-center gap-2">
                <Image src="/images/neaply_logo.png" alt="Neaply Logo" width={24} height={24} />
                <span className="font-space-grotesk text-lg font-bold text-foreground">Neaply</span>
              </div>
              <button
                onClick={() => setIsMenuOpen(false)}
                className="w-8 h-8 rounded-full bg-muted flex items-center justify-center text-muted-foreground hover:text-foreground transition-colors duration-200"
              >
                <svg className="h-4 w-4" fill="none" viewBox="0 0 24 24" stroke="currentColor">
                  <path strokeLinecap="round" strokeLinejoin="round" strokeWidth={2} d="M6 18L18 6M6 6l12 12" />
                </svg>
              </button>
            </div>

            {/* Mobile Menu Content */}
            <div className="p-6 space-y-6 bg-background">
              {/* Theme Toggle for Mobile */}
              <div className="flex items-center justify-between">
                <span className="text-sm font-medium text-foreground">
                  <Trans i18nKey="navigation.darkMode" />
                </span>
              </div>
              {/* Navigation Links */}
              <div className="space-y-1 font-space-grotesk">
                <Link
                  href="/"
                  className="block text-white/90 hover:text-white hover:bg-white/10 rounded-md px-2 py-3 text-base font-medium transition-colors duration-200"
                  onClick={() => setIsMenuOpen(false)}
                >
                  <Trans i18nKey="navigation.marketplace" />
                </Link>
                <Link
                  href="/how-it-works"
                  className="block text-white/90 hover:text-white hover:bg-white/10 rounded-md px-2 py-3 text-base font-medium transition-colors duration-200"
                  onClick={() => setIsMenuOpen(false)}
                >
                  How It Works
                </Link>
                {user && user.isSeller && (
                  <Link
                    href={`/store/${storeSlug || user.id}`}
                    className="block text-white/90 hover:text-white hover:bg-white/10 rounded-md px-2 py-3 text-base font-medium transition-colors duration-200"
                    onClick={() => setIsMenuOpen(false)}
                  >
                    <Trans i18nKey="navigation.yourStore" />
                  </Link>
                )}
                {user && user.isAdmin && (
                  <Link
                    href="/admin/dashboard"
                    className="block text-white/90 hover:text-white hover:bg-white/10 rounded-md px-2 py-3 text-base font-medium transition-colors duration-200"
                    onClick={() => setIsMenuOpen(false)}
                  >
                    Admin Dashboard
                  </Link>
                )}
                {user && (
                  <Link
                    href="/favorites"
                    className="flex items-center gap-2 text-white/90 hover:text-white hover:bg-white/10 rounded-md px-2 py-3 text-base font-medium transition-colors duration-200"
                    onClick={() => setIsMenuOpen(false)}
                  >
                    <Heart className="h-4 w-4" />
                    <Trans i18nKey="navigation.favorites" />
                  </Link>
                )}
              </div>

              {/* User Actions */}
              <div className="space-y-3">
                {loading ? (
                  <div className="space-y-3">
                    <div className="h-12 w-full bg-muted rounded-lg animate-pulse"></div>
                    <div className="h-12 w-full bg-muted rounded-lg animate-pulse"></div>
                  </div>
                ) : user ? (
                  // Logged in user - mobile
                  <div className="space-y-3">
                    {!user.isSeller && (
                      <button
                        className="w-full bg-primary text-primary-foreground py-3 px-4 rounded-lg text-sm font-medium transition-all duration-300 hover:bg-gray-800"
                        onClick={() => {
                          router.push('/become-seller')
                          setIsMenuOpen(false)
                        }}
                      >
                        <Trans i18nKey="navigation.becomeCreator" />
                      </button>
                    )}
                    {user.isSeller && (
                      <button
                        className="w-full bg-primary text-primary-foreground py-3 px-4 rounded-lg text-sm font-medium transition-all duration-300 hover:bg-gray-800"
                        onClick={() => {
                          router.push('/dashboard/seller')
                          setIsMenuOpen(false)
                        }}
                      >
                        <Trans i18nKey="navigation.creatorDashboard" />
                      </button>
                    )}

                    {/* Mobile menu items without borders */}
                    <button
                      onClick={() => {
                        router.push('/orders')
                        setIsMenuOpen(false)
                      }}
                      className="w-full text-muted-foreground hover:text-foreground py-3 px-4 text-sm font-medium transition-colors duration-200 text-left"
                    >
                      <Trans i18nKey="navigation.ordersHistory" />
                    </button>
                    <button
                      onClick={() => {
                        router.push('/help')
                        setIsMenuOpen(false)
                      }}
                      className="w-full text-muted-foreground hover:text-foreground py-3 px-4 text-sm font-medium transition-colors duration-200 text-left"
                    >
                      <Trans i18nKey="navigation.helpSupport" />
                    </button>
                    <button
                      onClick={() => {
                        router.push('/settings')
                        setIsMenuOpen(false)
                      }}
                      className="w-full text-muted-foreground hover:text-foreground py-3 px-4 text-sm font-medium transition-colors duration-200 text-left"
                    >
                      <Trans i18nKey="navigation.settings" />
                    </button>
                    <button
                      onClick={() => {
                        handleLogout()
                        setIsMenuOpen(false)
                      }}
                      className="w-full text-destructive hover:text-destructive py-3 px-4 text-sm font-medium transition-colors duration-200 text-left"
                    >
                      <Trans i18nKey="navigation.logout" />
                    </button>
                  </div>
                ) : (
                  // Not logged in - mobile
                  <div className="space-y-3">
                    <button
                      className="w-full bg-transparent text-foreground py-3 px-4 rounded-lg text-sm font-space-grotesk font-medium transition-all duration-300 hover:bg-accent"
                      onClick={() => {
                        router.push('/login')
                        setIsMenuOpen(false)
                      }}
                    >
                      Sign-up
                    </button>
                  </div>
                )}
              </div>
            </div>
          </div>
        </div>
      </div>
    </nav>
  )
}<|MERGE_RESOLUTION|>--- conflicted
+++ resolved
@@ -28,19 +28,10 @@
   const isHomepage = pathname === '/'
   const [isScrolled, setIsScrolled] = useState(false)
 
-<<<<<<< HEAD
-  // Detect operating system for keyboard shortcut display
-  const [isMac, setIsMac] = useState(false)
-  
-  useEffect(() => {
-    setIsMac(navigator.platform.toUpperCase().indexOf('MAC') >= 0)
-  }, [])
-=======
   // Debug effect for search focus
   useEffect(() => {
     console.log('isSearchFocused changed to:', isSearchFocused)
   }, [isSearchFocused])
->>>>>>> c095c616
 
   // Example search suggestions
   const searchSuggestions = [
@@ -283,24 +274,9 @@
                     isHomepage && !isScrolled ? 'h-12 text-base' : 'h-10 text-sm'
                   }`}
                 />
-<<<<<<< HEAD
-                <div className="absolute right-3 top-1/2 -translate-y-1/2 flex items-center gap-1 text-white/40 text-xs">
-                  {isMac ? (
-                    <>
-                      <span>⌘</span>
-                      <span>K</span>
-                    </>
-                  ) : (
-                    <>
-                      <span>Ctrl</span>
-                      <span>K</span>
-                    </>
-                  )}
-=======
                 <div className="absolute right-3 top-1/2 -translate-y-1/2 flex items-center gap-1 text-white/40 text-xs transition-all duration-400 ease-[cubic-bezier(0.23,1,0.32,1)]">
                   <Command className="w-3 h-3" />
                   <span>K</span>
->>>>>>> c095c616
                 </div>
               </div>
             </form>
