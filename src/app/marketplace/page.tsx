--- conflicted
+++ resolved
@@ -7,15 +7,11 @@
 import { Input } from '@/components/ui/input'
 import { Label } from '@/components/ui/label'
 import { Separator } from '@/components/ui/separator'
-<<<<<<< HEAD
 import { Star, Search, Filter, Download, Eye, Zap, Clock, DollarSign } from 'lucide-react'
 import { AnimatedHeart } from '@/components/ui/animated-heart'
 import { PlatformBadge } from '@/components/ui/platform-badge'
-=======
-import { Download, Filter, Search, Star, Zap } from 'lucide-react'
 import { useRouter } from 'next/navigation'
 import { useEffect, useState } from 'react'
->>>>>>> 010789cd
 
 interface WorkflowCardProps {
   id: string
