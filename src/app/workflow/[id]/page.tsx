'use client'

import Navbar from '@/components/Navbar'
import { Badge } from '@/components/ui/badge'
import { Button } from '@/components/ui/button'
import { Card, CardContent, CardHeader, CardTitle } from '@/components/ui/card'
import { Separator } from '@/components/ui/separator'
import { useParams, useRouter } from 'next/navigation'
import { useEffect, useState } from 'react'

import { AnimatedHeart } from '@/components/ui/animated-heart'
import { ContactSellerButton } from '@/components/ui/contact-seller-button'
import { PlatformBadge } from '@/components/ui/platform-badge'
import { PurchaseButton } from '@/components/ui/purchase-button'
import { ReviewSystem } from '@/components/ui/review-system'
import { WorkflowCardMini } from '@/components/ui/workflow-card-mini'
import {
  ArrowLeft,
  CheckCircle,
  Download,
  Eye,
  FileText,
<<<<<<< HEAD
  ShoppingBag,
  Star,
  Users,
  Zap
} from 'lucide-react'
=======
  BarChart3,
} from 'lucide-react'
import { AutoThumbnail } from '@/components/ui/auto-thumbnail'
import { AnimatedHeart } from '@/components/ui/animated-heart'
import { PurchaseButton } from '@/components/ui/purchase-button'
import { ReviewSystem } from '@/components/ui/review-system'
import { WorkflowCardMini } from '@/components/ui/workflow-card-mini'
import { PlatformBadge } from '@/components/ui/platform-badge'
import { Recommendations } from '@/components/ui/recommendations'
import { WorkflowAnalysisModal } from '@/components/ui/workflow-analysis-modal'
import { WorkflowAnalysisPreview } from '@/components/ui/workflow-analysis-preview'
>>>>>>> e4cfc807
import ReactMarkdown from 'react-markdown'
import rehypeHighlight from 'rehype-highlight'
import rehypeRaw from 'rehype-raw'
import remarkGfm from 'remark-gfm'

interface WorkflowDetail {
  id: string
  title: string
  shortDesc: string
  longDescMd?: string
  price: number
  currency: string
  platform?: string
  seller: {
    displayName: string
    storeName?: string
    slug?: string
    supportEmail?: string
    phoneNumber?: string
    countryCode?: string
    websiteUrl?: string
    avatarUrl?: string
  }
  rating: number
  ratingCount: number
  salesCount: number
  heroImage?: string
  categories: string[]
  tags: string[]
  isNew?: boolean
  isTrending?: boolean
  slug: string
  createdAt: string
  updatedAt: string
  userOwnsWorkflow?: boolean
  userCanReview?: boolean
  userHasReviewed?: boolean
  version: {
    semver: string
    changelog?: string
    n8nMinVersion?: string
    n8nMaxVersion?: string
    jsonContent?: any
  }
}

export default function WorkflowDetailPage() {
  const params = useParams()
  const router = useRouter()
  const workflowId = params.id as string

  const [workflow, setWorkflow] = useState<WorkflowDetail | null>(null)
  const [loading, setLoading] = useState(true)
  const [error, setError] = useState<string | null>(null)
  const [isFavorite, setIsFavorite] = useState(false)
  const [recommendations, setRecommendations] = useState<{
    similarWorkflows: any[]
    storeWorkflows: any[]
    storeName: string
    storeSlug?: string
  } | null>(null)
  const [recommendationsLoading, setRecommendationsLoading] = useState(false)

  // Fetch workflow details and favorite status
  useEffect(() => {
    const fetchWorkflow = async () => {
      try {
        setLoading(true)
        const response = await fetch(`/api/marketplace/workflows/${workflowId}`)

        if (!response.ok) {
          if (response.status === 404) {
            setError('Workflow not found')
          } else {
            setError('Failed to load workflow')
          }
          return
        }

        const data = await response.json()
        setWorkflow(data.data)

        // Fetch recommendations after workflow is loaded
        fetchRecommendations()
      } catch (error) {
        console.error('Error fetching workflow:', error)
        setError('Failed to load workflow')
      } finally {
        setLoading(false)
      }
    }

    const fetchRecommendations = async () => {
      try {
        setRecommendationsLoading(true)
        const response = await fetch(`/api/marketplace/workflows/${workflowId}/recommendations`)
        if (response.ok) {
          const data = await response.json()
          setRecommendations(data)
        }
      } catch (error) {
        console.error('Error fetching recommendations:', error)
      } finally {
        setRecommendationsLoading(false)
      }
    }

    const checkFavoriteStatus = async () => {
      try {
        const response = await fetch('/api/favorites')
        if (response.ok) {
          const data = await response.json()
          const isWorkflowFavorited = data.favorites.some((fav: any) => fav.id === workflowId)
          setIsFavorite(isWorkflowFavorited)
        }
      } catch (error) {
        console.error('Error checking favorite status:', error)
      }
    }

    if (workflowId) {
      fetchWorkflow()
      checkFavoriteStatus()
    }
  }, [workflowId])

  const formatPrice = (price: number, currency: string) => {
    return new Intl.NumberFormat('en-US', {
      style: 'currency',
      currency: currency,
    }).format(price / 100)
  }

  const handleFavoriteClick = async () => {
    try {
      if (isFavorite) {
        // Remove from favorites
        const response = await fetch('/api/favorites', {
          method: 'DELETE',
          headers: {
            'Content-Type': 'application/json',
          },
          body: JSON.stringify({ workflowId }),
        })

        if (response.ok) {
          setIsFavorite(false)
        }
      } else {
        // Add to favorites
        const response = await fetch('/api/favorites', {
          method: 'POST',
          headers: {
            'Content-Type': 'application/json',
          },
          body: JSON.stringify({ workflowId }),
        })

        if (response.ok) {
          setIsFavorite(true)
        }
      }
    } catch (error) {
      console.error('Error updating favorites:', error)
    }
  }

  const handlePurchase = () => {
    // This will be handled by the PurchaseButton component
    console.log('Purchase workflow:', workflowId)
  }

  const handleDownload = async (workflowId: string, workflowTitle: string) => {
    try {
      const response = await fetch(`/api/workflows/${workflowId}/download`, {
        credentials: 'include',
      })

      if (!response.ok) {
        throw new Error('Failed to download workflow')
      }

      const data = await response.json()

      // Create and download the JSON file
      const blob = new Blob([JSON.stringify(data.workflow, null, 2)], {
        type: 'application/json',
      })

      const url = URL.createObjectURL(blob)
      const link = document.createElement('a')
      link.href = url
      link.download = `${workflowTitle.replace(/[^a-zA-Z0-9]/g, '_')}.json`
      document.body.appendChild(link)
      link.click()
      document.body.removeChild(link)
      URL.revokeObjectURL(url)
    } catch (error) {
      console.error('Error downloading workflow:', error)
      alert('Failed to download workflow. Please try again.')
    }
  }

  if (loading) {
    return (
      <>
        <Navbar />
        <div className="min-h-screen bg-gray-50 pt-20 md:pt-24">
          <div className="max-w-7xl mx-auto px-4 py-8">
            <div className="animate-pulse">
              <div className="h-8 bg-gray-200 rounded w-1/4 mb-4"></div>
              <div className="grid grid-cols-1 lg:grid-cols-3 gap-8">
                <div className="lg:col-span-2">
                  <div className="h-96 bg-gray-200 rounded-lg mb-6"></div>
                  <div className="h-32 bg-gray-200 rounded-lg"></div>
                </div>
                <div className="h-96 bg-gray-200 rounded-lg"></div>
              </div>
            </div>
          </div>
        </div>
      </>
    )
  }

  if (error || !workflow) {
    return (
      <>
        <Navbar />
        <div className="min-h-screen bg-gray-50 pt-20 md:pt-24">
          <div className="max-w-7xl mx-auto px-4 py-8">
            <div className="text-center py-12">
              <div className="w-16 h-16 bg-gray-100 rounded-full flex items-center justify-center mx-auto mb-4">
                <Zap className="w-8 h-8 text-gray-400" />
              </div>
              <h3 className="text-lg font-semibold text-gray-900 mb-2">{error || 'Workflow not found'}</h3>
              <p className="text-gray-600 max-w-md mx-auto mb-6">
                The workflow you're looking for doesn't exist or may have been removed.
              </p>
              <Button onClick={() => router.push('/marketplace')} className="cursor-pointer">
                <ArrowLeft className="w-4 h-4 mr-2" />
                Back to Marketplace
              </Button>
            </div>
          </div>
        </div>
      </>
    )
  }

  return (
    <>
      <Navbar />
      <div className="min-h-screen bg-gray-50 pt-20 md:pt-24">
        <div className="max-w-7xl mx-auto px-4 py-8">
          {/* Breadcrumb */}
          <div className="mb-6">
            <Button variant="ghost" onClick={() => router.push('/marketplace')} className="mb-4">
              <ArrowLeft className="w-4 h-4 mr-2" />
              Back to Marketplace
            </Button>
          </div>

          <div className="grid grid-cols-1 lg:grid-cols-3 gap-8">
            {/* Main Content */}
            <div className="lg:col-span-2 space-y-6">
              {/* Hero Image and Title */}
              <div className="bg-white rounded-xl border shadow-sm overflow-hidden">
                <div className="h-64 relative">
                  {workflow.heroImage ? (
                    <img src={workflow.heroImage} alt={workflow.title} className="w-full h-full object-cover" />
                  ) : (
                    <AutoThumbnail
                      workflow={{
                        id: workflow.id,
                        title: workflow.title,
                        shortDesc: workflow.shortDesc,
                        longDescMd: workflow.longDescMd || '',
                        categories: workflow.categories.map((cat) => ({ category: { id: '', name: cat, slug: '' } })),
                        tags: workflow.tags.map((tag) => ({ tag: { id: '', name: tag, slug: '' } })),
                        platform: workflow.platform,
                      }}
                      size="lg"
                      className="w-full h-full"
                    />
                  )}

                  {/* Platform badge */}
                  {workflow.platform && (
                    <div className="absolute top-4 left-4">
                      <PlatformBadge
                        platform={workflow.platform}
                        size="default"
                        variant="default"
                        className="shadow-sm"
                      />
                    </div>
                  )}

                  {/* Status badges */}
                  <div className="absolute top-4 right-4 flex gap-2">
                    {workflow.isNew && (
                      <Badge variant="default" className="text-xs">
                        New
                      </Badge>
                    )}
                    {workflow.isTrending && (
                      <Badge className="text-xs bg-orange-500 hover:bg-orange-600">
                        <Zap className="w-3 h-3 mr-1" />
                        Trending
                      </Badge>
                    )}
                  </div>
                </div>

                <div className="p-6">
                  <div className="flex items-start justify-between mb-4">
                    <div className="flex-1">
                      <h1 className="text-2xl font-bold text-gray-900 mb-2">{workflow.title}</h1>
                      <p className="text-gray-600 text-lg">{workflow.shortDesc}</p>
                    </div>
                    <AnimatedHeart isFavorite={isFavorite} onToggle={handleFavoriteClick} className="ml-4" size="lg" />
                  </div>

                  {/* Categories and Tags */}
                  <div className="space-y-3">
                    <div className="flex flex-wrap gap-2">
                      {workflow.categories.map((category) => (
                        <Badge key={category} variant="secondary">
                          {category}
                        </Badge>
                      ))}
                    </div>
                    <div className="flex flex-wrap gap-2">
                      {workflow.tags.map((tag) => (
                        <Badge key={tag} variant="outline" className="text-gray-500">
                          #{tag}
                        </Badge>
                      ))}
                    </div>
                  </div>

                  {/* Stats */}
                  <div className="flex items-center gap-6 mt-6 pt-4 border-t">
                    <div className="flex items-center gap-1">
                      <Star className="w-4 h-4 fill-yellow-400 text-yellow-400" />
                      <span className="font-medium">{workflow.rating.toFixed(1)}</span>
                      <span className="text-sm text-gray-500">({workflow.ratingCount} reviews)</span>
                    </div>
                    <div className="flex items-center gap-1 text-sm text-gray-500">
                      <Download className="w-4 h-4" />
                      <span>{workflow.salesCount} sales</span>
                    </div>
                    {workflow.version && (
                      <div className="flex items-center gap-1 text-sm text-gray-500">
                        <Eye className="w-4 h-4" />
                        <span>Version {workflow.version.semver}</span>
                      </div>
                    )}
                  </div>
                </div>
              </div>

              {/* Description Card */}
              <Card className="overflow-hidden">
                <div className="p-6">
                  <div className="space-y-6">
                    <div>
                      <h3 className="text-lg font-semibold mb-3">Description</h3>
                      <div className="prose prose-gray max-w-none prose-headings:text-gray-900 prose-p:text-gray-700 prose-a:text-blue-600 prose-strong:text-gray-900 prose-code:text-blue-600 prose-code:bg-blue-50 prose-code:px-1 prose-code:py-0.5 prose-code:rounded prose-pre:bg-gray-900 prose-pre:text-gray-100">
                        {workflow.longDescMd ? (
                          <ReactMarkdown
                            remarkPlugins={[remarkGfm]}
                            rehypePlugins={[rehypeHighlight, rehypeRaw]}
                            components={{
                              code: ({ className, children, ...props }) => {
                                const match = /language-(\w+)/.exec(className || '')
                                const isInline = !match
                                return isInline ? (
                                  <code className="bg-blue-50 text-blue-600 px-1 py-0.5 rounded text-sm" {...props}>
                                    {children}
                                  </code>
                                ) : (
                                  <pre className="bg-gray-900 text-gray-100 rounded-lg p-4 overflow-x-auto">
                                    <code className={className} {...props}>
                                      {children}
                                    </code>
                                  </pre>
                                )
                              },
                              blockquote: ({ children }) => (
                                <blockquote className="border-l-4 border-blue-200 bg-blue-50/50 pl-4 py-2 my-4 italic text-gray-700">
                                  {children}
                                </blockquote>
                              ),
                              ul: ({ children }) => (
                                <ul className="list-disc pl-6 space-y-1 text-gray-700">{children}</ul>
                              ),
                              ol: ({ children }) => (
                                <ol className="list-decimal pl-6 space-y-1 text-gray-700">{children}</ol>
                              ),
                              h1: ({ children }) => (
                                <h1 className="text-2xl font-bold text-gray-900 mt-6 mb-4">{children}</h1>
                              ),
                              h2: ({ children }) => (
                                <h2 className="text-xl font-semibold text-gray-900 mt-5 mb-3">{children}</h2>
                              ),
                              h3: ({ children }) => (
                                <h3 className="text-lg font-medium text-gray-900 mt-4 mb-2">{children}</h3>
                              ),
                            }}
                          >
                            {workflow.longDescMd}
                          </ReactMarkdown>
                        ) : (
                          <p className="text-gray-700">{workflow.shortDesc}</p>
                        )}
                      </div>
                    </div>

                    <Separator />

                    {/* Workflow Analysis */}
                    <div>
                      <div className="flex items-center justify-between mb-3">
                        <h3 className="text-lg font-semibold">Technical Analysis</h3>
                        <WorkflowAnalysisModal
                          workflowId={workflowId}
                          trigger={
                            <Button
                              variant="outline"
                              size="sm"
                              className="bg-blue-50 border-blue-200 text-blue-700 hover:bg-blue-100"
                            >
                              <BarChart3 className="w-4 h-4 mr-2" />
                              View Advanced Analysis
                            </Button>
                          }
                        />
                      </div>
                      <WorkflowAnalysisPreview workflowId={workflowId} />
                    </div>

                    <Separator />

                    {workflow.version ? (
                      <div>
                        <h3 className="text-lg font-semibold mb-3">Version Information</h3>
                        <div className="grid grid-cols-1 md:grid-cols-2 gap-4">
                          <div>
                            <span className="text-sm font-medium text-gray-500">Current Version</span>
                            <p className="text-lg">{workflow.version.semver}</p>
                          </div>
                          {workflow.version.n8nMinVersion && (
                            <div>
                              <span className="text-sm font-medium text-gray-500">Minimum n8n Version</span>
                              <p className="text-lg">{workflow.version.n8nMinVersion}</p>
                            </div>
                          )}
                        </div>
                        {workflow.version.changelog && (
                          <div className="mt-4">
                            <span className="text-sm font-medium text-gray-500">Changelog</span>
                            <p className="mt-1">{workflow.version.changelog}</p>
                          </div>
                        )}
                      </div>
                    ) : (
                      <div className="text-center py-8">
                        <p className="text-gray-500">No version information available</p>
                      </div>
                    )}
                  </div>
                </div>
              </Card>
            </div>

            {/* Sidebar */}
            <div className="space-y-6">
              {/* Purchase Card */}
              <Card>
                <CardHeader>
                  <div className="text-center">
                    <div className="text-3xl font-bold text-green-600 mb-2">
                      {formatPrice(workflow.price, workflow.currency)}
                    </div>
                    <p className="text-gray-600">One-time purchase</p>
                  </div>
                </CardHeader>
                <CardContent className="space-y-4">
                  {workflow.userOwnsWorkflow ? (
                    <div className="w-full space-y-3">
                      <Button disabled className="w-full bg-green-600 text-white cursor-not-allowed opacity-75">
                        <CheckCircle className="w-5 h-5 mr-2" />
                        Already Purchased
                      </Button>
                      <Button
                        onClick={() => handleDownload(workflowId, workflow.title)}
                        className="w-full bg-blue-600 hover:bg-blue-700"
                      >
                        <Download className="w-5 h-5 mr-2" />
                        Download Workflow
                      </Button>
                      <p className="text-sm text-gray-600 text-center">You already own this workflow</p>
                    </div>
                  ) : (
                    <PurchaseButton
                      workflowId={workflowId}
                      price={workflow.price}
                      currency={workflow.currency}
                      className="w-full bg-blue-600 hover:bg-blue-700"
                    />
                  )}

                  <div className="space-y-2 text-sm text-gray-600">
                    <div className="flex items-center gap-2">
                      <CheckCircle className="w-4 h-4 text-green-500" />
                      <span>Instant download</span>
                    </div>
                    <div className="flex items-center gap-2">
                      <CheckCircle className="w-4 h-4 text-green-500" />
                      <span>Lifetime access</span>
                    </div>
                    <div className="flex items-center gap-2">
                      <CheckCircle className="w-4 h-4 text-green-500" />
                      <span>Free updates</span>
                    </div>
                    <div className="flex items-center gap-2">
                      <FileText className="w-4 h-4 text-green-500" />
                      <span>Documentation available</span>
                    </div>
                  </div>
                </CardContent>
              </Card>

              {/* Seller Info */}
              <Card>
                <CardHeader>
                  <CardTitle className="text-lg">Seller Information</CardTitle>
                </CardHeader>
                <CardContent>
                  <div className="space-y-3">
                    <div>
                      <p className="font-medium">{workflow.seller.storeName || workflow.seller.displayName}</p>
                      <p className="text-sm text-gray-600">n8n Workflow Expert</p>
                    </div>
                    <div className="flex items-center gap-4 text-sm">
                      <div className="flex items-center gap-1">
                        <Star className="w-4 h-4 fill-yellow-400 text-yellow-400" />
                        <span>{workflow.rating.toFixed(1)}</span>
                      </div>
                      <div className="flex items-center gap-1">
                        <Users className="w-4 h-4 text-gray-400" />
                        <span>{workflow.salesCount} sales</span>
                      </div>
                    </div>
                    <div className="space-y-2">
                      <Button
                        variant="outline"
                        size="sm"
                        className="w-full cursor-pointer"
                        onClick={() => workflow.seller.slug && router.push(`/store/${workflow.seller.slug}`)}
                      >
                        View Store
                      </Button>
                      <ContactSellerButton
                        seller={{
                          displayName: workflow.seller.displayName,
                          storeName: workflow.seller.storeName,
                          supportEmail: workflow.seller.supportEmail,
                          phoneNumber: workflow.seller.phoneNumber,
                          countryCode: workflow.seller.countryCode,
                          websiteUrl: workflow.seller.websiteUrl,
                          avatarUrl: workflow.seller.avatarUrl,
                        }}
                        workflowTitle={workflow.title}
                        size="sm"
                        className="w-full"
                      />
                    </div>
                  </div>
                </CardContent>
              </Card>
            </div>
          </div>

<<<<<<< HEAD
          {/* Unified Recommendations Slider - Full Width */}
          {recommendations && (recommendations.similarWorkflows.length > 0 || recommendations.storeWorkflows.length > 0) && (
            <div className="mt-12"> 
              <div className="mb-6">
                <h2 className="text-2xl font-bold text-gray-900 mb-2">You might also like</h2>
                <p className="text-gray-600">Discover more workflows that match your interests</p>
              </div>
              
              <div className="overflow-x-auto scrollbar-hide">
                <div className="flex gap-6 pb-4" style={{ width: 'max-content' }}>
                  {/* Similar Workflows - First 4-5 items */}
                  {recommendations.similarWorkflows.slice(0, 5).map((similarWorkflow) => (
                    <div key={`similar-${similarWorkflow.id}`} className="flex-shrink-0" style={{ width: '280px' }}>
                      <WorkflowCardMini
                        {...similarWorkflow}
                      />
                    </div>
                  ))}
                  
                  {/* Store Workflows - Next items */}
                  {recommendations.storeWorkflows.slice(0, 4).map((storeWorkflow) => (
                    <div key={`store-${storeWorkflow.id}`} className="flex-shrink-0" style={{ width: '280px' }}>
                      <WorkflowCardMini
                        {...storeWorkflow}
                      />
                    </div>
                  ))}
                  
                  {/* See More from Creator Card */}
                  {recommendations.storeWorkflows.length > 0 && (
                    <div className="flex-shrink-0" style={{ width: '280px' }}>
                      <div className="h-full border-2 border-dashed border-gray-300 rounded-lg p-6 flex flex-col items-center justify-center text-center hover:border-blue-400 hover:bg-blue-50/50 transition-colors cursor-pointer"
                           onClick={() => recommendations.storeSlug && router.push(`/store/${recommendations.storeSlug}`)}>
                        <div className="w-16 h-16 bg-blue-100 rounded-full flex items-center justify-center mb-4">
                          <ShoppingBag className="w-8 h-8 text-blue-600" />
                        </div>
                        <h3 className="font-semibold text-gray-900 mb-2">More from {recommendations.storeName}</h3>
                        <p className="text-sm text-gray-600 mb-4">
                          Explore {recommendations.storeWorkflows.length} more workflows from this creator
                        </p>
                        <Button variant="outline" size="sm" className="w-full">
                          View Store
                        </Button>
                      </div>
                    </div>
                  )}
                </div>
              </div>
=======
          {/* Recommendations Section - Full Width */}
          {recommendations && (
            <div className="mt-12">
              <Recommendations
                similarWorkflows={recommendations.similarWorkflows}
                storeWorkflows={recommendations.storeWorkflows}
                storeName={recommendations.storeName}
                storeSlug={recommendations.storeSlug}
                loading={recommendationsLoading}
              />
>>>>>>> e4cfc807
            </div>
          )}

          {/* Reviews Section */}
          <div className="mt-12">
            <ReviewSystem
              workflowId={workflowId}
              userCanReview={workflow.userCanReview}
              userHasReviewed={workflow.userHasReviewed}
            />
          </div>
        </div>
      </div>
    </>
  )
}<|MERGE_RESOLUTION|>--- conflicted
+++ resolved
@@ -9,36 +9,25 @@
 import { useEffect, useState } from 'react'
 
 import { AnimatedHeart } from '@/components/ui/animated-heart'
+import { AutoThumbnail } from '@/components/ui/auto-thumbnail'
 import { ContactSellerButton } from '@/components/ui/contact-seller-button'
-import { PlatformBadge } from '@/components/ui/platform-badge'
 import { PurchaseButton } from '@/components/ui/purchase-button'
 import { ReviewSystem } from '@/components/ui/review-system'
+import { WorkflowAnalysisModal } from '@/components/ui/workflow-analysis-modal'
+import { WorkflowAnalysisPreview } from '@/components/ui/workflow-analysis-preview'
 import { WorkflowCardMini } from '@/components/ui/workflow-card-mini'
 import {
   ArrowLeft,
+  BarChart3,
   CheckCircle,
   Download,
   Eye,
   FileText,
-<<<<<<< HEAD
   ShoppingBag,
   Star,
   Users,
   Zap
 } from 'lucide-react'
-=======
-  BarChart3,
-} from 'lucide-react'
-import { AutoThumbnail } from '@/components/ui/auto-thumbnail'
-import { AnimatedHeart } from '@/components/ui/animated-heart'
-import { PurchaseButton } from '@/components/ui/purchase-button'
-import { ReviewSystem } from '@/components/ui/review-system'
-import { WorkflowCardMini } from '@/components/ui/workflow-card-mini'
-import { PlatformBadge } from '@/components/ui/platform-badge'
-import { Recommendations } from '@/components/ui/recommendations'
-import { WorkflowAnalysisModal } from '@/components/ui/workflow-analysis-modal'
-import { WorkflowAnalysisPreview } from '@/components/ui/workflow-analysis-preview'
->>>>>>> e4cfc807
 import ReactMarkdown from 'react-markdown'
 import rehypeHighlight from 'rehype-highlight'
 import rehypeRaw from 'rehype-raw'
@@ -625,7 +614,6 @@
             </div>
           </div>
 
-<<<<<<< HEAD
           {/* Unified Recommendations Slider - Full Width */}
           {recommendations && (recommendations.similarWorkflows.length > 0 || recommendations.storeWorkflows.length > 0) && (
             <div className="mt-12"> 
@@ -674,18 +662,6 @@
                   )}
                 </div>
               </div>
-=======
-          {/* Recommendations Section - Full Width */}
-          {recommendations && (
-            <div className="mt-12">
-              <Recommendations
-                similarWorkflows={recommendations.similarWorkflows}
-                storeWorkflows={recommendations.storeWorkflows}
-                storeName={recommendations.storeName}
-                storeSlug={recommendations.storeSlug}
-                loading={recommendationsLoading}
-              />
->>>>>>> e4cfc807
             </div>
           )}
 
