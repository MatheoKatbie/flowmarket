--- conflicted
+++ resolved
@@ -1,11 +1,9 @@
 'use client'
 
 import { useEffect, useState } from 'react'
-<<<<<<< HEAD
 import { usePathname } from 'next/navigation'
-=======
 import { Toaster } from 'sonner'
->>>>>>> de4e4567
+
 import Navbar from '@/components/Navbar'
 import Footer from '@/components/Footer'
 import { useAuth } from '@/hooks/useAuth'
@@ -32,12 +30,9 @@
       <LanguageInitializer />
       {!isAuthPage && <Navbar />}
       <main className="flex-1">{children}</main>
-<<<<<<< HEAD
       {!isAuthPage && <Footer />}
-=======
       <Footer />
       <Toaster position="bottom-right" richColors closeButton duration={5000} />
->>>>>>> de4e4567
     </div>
   )
 }